--- conflicted
+++ resolved
@@ -496,31 +496,19 @@
 	ignoreConfig := s.fileScanner.LoadIgnoreConfig(workspacePath)
 	for _, event := range events {
 		if !extensionEventTypeMap[event.EventType] {
-<<<<<<< HEAD
-			s.logger.Warn("Invalid event type: %s", event.EventType)
-=======
 			s.logger.Warn("invalid event type: %s", event.EventType)
->>>>>>> 462f099a
 			continue
 		}
 
 		if event.EventType == model.EventTypeCloseWorkspace {
-<<<<<<< HEAD
-			s.logger.Info("close workspace event")
-=======
 			s.logger.Info("close workspace event, workspace path: %s", workspacePath)
->>>>>>> 462f099a
 			s.handleCloseWorkspaceEvent(workspacePath)
 			successCount++
 			break
 		}
 
 		if event.EventType == model.EventTypeOpenWorkspace {
-<<<<<<< HEAD
-			s.logger.Info("open workspace event")
-=======
 			s.logger.Info("open workspace event, workspace path: %s", workspacePath)
->>>>>>> 462f099a
 			s.handleOpenWorkspaceEvent(workspacePath, clientID)
 			event.SourcePath = ""
 			event.TargetPath = ""
