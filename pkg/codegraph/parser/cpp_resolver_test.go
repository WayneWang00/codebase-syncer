package parser

import (
	"context"
	"fmt"
	"regexp"
	"strings"
	"testing"

	"github.com/stretchr/testify/assert"

	"codebase-indexer/pkg/codegraph/types"
)

func TestCPPResolver(t *testing.T) {

}
func TestCPPResolver_ResolveImport(t *testing.T) {
	logger := initLogger()
	parser := NewSourceFileParser(logger)

	testCases := []struct {
		name        string
		sourceFile  *types.SourceFile
		wantErr     error
		description string
	}{
		{
			name: "普通头文件导入",
			sourceFile: &types.SourceFile{
				Path: "testdata/ImportTest.cpp",
				Content: []byte(`#include "test.h"
#include "utils/helper.hpp"
`),
			},
			wantErr:     nil,
			description: "测试普通C++头文件导入",
		},
		{
			name: "系统头文件导入",
			sourceFile: &types.SourceFile{
				Path: "testdata/SystemImportTest.cpp",
				Content: []byte(`#include <vector>
#include <string>
`),
			},
			wantErr:     nil,
			description: "测试系统头文件导入",
		},
		{
			name: "相对路径头文件导入",
			sourceFile: &types.SourceFile{
				Path: "testdata/RelativeImportTest.cpp",
				Content: []byte(`#include "./local.hpp"
#include "../common.hpp"
`),
			},
			wantErr:     nil,
			description: "测试相对路径头文件导入",
		},
		{
			name: "嵌套目录头文件导入",
			sourceFile: &types.SourceFile{
				Path: "testdata/NestedImportTest.cpp",
				Content: []byte(`#include "nested/dir/deep.hpp"
`),
			},
			wantErr:     nil,
			description: "测试嵌套目录头文件导入",
		},
		{
			name: "混合引号和尖括号",
			sourceFile: &types.SourceFile{
				Path: "testdata/MixedImportTest.cpp",
				Content: []byte(`#include "test.h"
#include <map>
`),
			},
			wantErr:     nil,
			description: "测试混合引号和尖括号导入",
		},
		{
			name: "using声明导入",
			sourceFile: &types.SourceFile{
				Path: "testdata/UsingImportTest.cpp",
				Content: []byte(`using namespace std;
using std::vector;
using myns::MyClass;
using myns::MyClass2;
`),
			},
			wantErr:     nil,
			description: "测试using声明导入",
		},
	}

	for _, tt := range testCases {
		t.Run(tt.name, func(t *testing.T) {
			res, err := parser.Parse(context.Background(), tt.sourceFile)
			if tt.wantErr != nil {
				assert.Error(t, err, tt.description)
			} else {
				assert.NoError(t, err, tt.description)
			}
			assert.NotNil(t, res)
			if err == nil {
				for _, importItem := range res.Imports {
					fmt.Printf("Import: %s\n", importItem.GetName())
					assert.NotEmpty(t, importItem.GetName())
					assert.Equal(t, types.ElementTypeImport, importItem.GetType())
				}
			}
		})
	}
}

func TestCPPResolver_ResolveFunction(t *testing.T) {

<<<<<<< HEAD
=======
		// Job
		{
			Name:       "setSalary",
			ReturnType: []string{types.PrimitiveType},     // void
			ParamTypes: [][]string{{types.PrimitiveType}}, // double s
			Owner:      "Job",
			IsStatic:   false,
		},
		{
			Name:       "getTitle",
			ReturnType: []string{types.PrimitiveType}, // string
			ParamTypes: [][]string{},
			Owner:      "Job",
			IsStatic:   false,
		},
		{
			Name:       "getSalary",
			ReturnType: []string{types.PrimitiveType}, // double
			ParamTypes: [][]string{},
			Owner:      "Job",
			IsStatic:   false,
		},

		// PersonClass
		{
			Name:       "getAddresses",
			ReturnType: []string{"Address"}, // vector<list<Address>>
			ParamTypes: [][]string{},
			Owner:      "PersonClass",
			IsStatic:   false,
		},
		{
			Name:       "getJobMap",
			ReturnType: []string{"Job"}, // map<string, map<string, Job>>
			ParamTypes: [][]string{},
			Owner:      "PersonClass",
			IsStatic:   false,
		},
		{
			Name:       "getNestedDoubles",
			ReturnType: []string{types.PrimitiveType}, // list<vector<double>>
			ParamTypes: [][]string{},
			Owner:      "PersonClass",
			IsStatic:   false,
		},
		{
			Name:       "greet",
			ReturnType: []string{types.PrimitiveType}, // void
			ParamTypes: [][]string{},
			Owner:      "PersonClass",
			IsStatic:   false,
		},
		{
			Name:       "setHeight",
			ReturnType: []string{types.PrimitiveType},     // void
			ParamTypes: [][]string{{types.PrimitiveType}}, // double newHeight = 170.5
			Owner:      "PersonClass",
			IsStatic:   false,
		},
		{
			Name:       "setJobAndAge",
			ReturnType: []string{types.PrimitiveType},              // void
			ParamTypes: [][]string{{"Job"}, {types.PrimitiveType}}, // const Job&, int age = 25
			Owner:      "PersonClass",
			IsStatic:   false,
		},
		{
			Name:       "updateStats",
			ReturnType: []string{types.PrimitiveType},                                                   // void
			ParamTypes: [][]string{{types.PrimitiveType}, {types.PrimitiveType}, {types.PrimitiveType}}, // const list<int>&, int, double
			Owner:      "PersonClass",
			IsStatic:   false,
		},
	}

	for _, c := range cases {
		m, ok := methodMap[c.Name]
		assert.True(t, ok, "未找到方法: %s", c.Name)
		if ok {
			assert.Equal(t, c.ReturnType, m.Declaration.ReturnType, "方法 %s 返回值类型不符", c.Name)
			assert.Equal(t, len(c.ParamTypes), len(m.Declaration.Parameters), "方法 %s 参数数量不符", c.Name)
			for i, wantParamType := range c.ParamTypes {
				assert.Equal(t, wantParamType, m.Declaration.Parameters[i].Type, "方法 %s 第%d个参数类型不符", c.Name, i+1)
			}
			assert.Contains(t, m.Owner, c.Owner, "方法 %s 所属类不符", c.Name)
			if c.IsStatic {
				assert.Contains(t, m.Declaration.Modifier, "static", "方法 %s 应为static", c.Name)
			}
		}
	}
}

func TestCPPResolver_ResolveCall(t *testing.T) {
	logger := initLogger()
	parser := NewSourceFileParser(logger)
	prj := workspace.NewProjectInfo(lang.CPP, "pkg/codegraph/parser/testdata")

	sourceFile := &types.SourceFile{
		Path:    "testdata/testcall.cpp",
		Content: readFile("testdata/testcall.cpp"),
	}
	res, err := parser.Parse(context.Background(), sourceFile, prj)
	assert.NoError(t, err)
	assert.NotNil(t, res)

	// Collect all function calls
	callMap := make(map[string]*resolver.Call)
	for _, element := range res.Elements {
		if call, ok := element.(*resolver.Call); ok {
			callMap[call.GetName()] = call
		}
	}

	// Test cases for different types of function calls
	testCases := []struct {
		name          string
		expectedOwner string
		paramCount    int
	}{
		{"freeFunction", "", 3},          // Free function call (int, double, char)
		{"nsFunction", "MyNamespace", 3}, // Namespace function call (int, int, int)
		{"memberFunction", "obj", 2},     // Object member function call (int, double)
		{"memberFunction1", "ptr", 3},     // Pointer member function call (int, double)
		{"staticFunction", "MyClass", 2}, // Static member function call (int, int)
		{"templatedFunction", "", 4},     // Template function call (4 args via generic lambda)
		{"lambda", "", 3},                // Lambda function call (int, int, int)
		{"fp", "", 3},                    // Function pointer call (int, double, char)
		{"obj", "", 4},                     // Function object call (int, int, int, int)
		{"append", "str", 2},             // Method chaining (first call) (const char*, size_t)
		{"at", "", 1},                    // Method chaining (second call) (size_t)
	}

	// Verify each expected function call
	for _, tc := range testCases {
		t.Run(fmt.Sprintf("Call_%s", tc.name), func(t *testing.T) {
			// For each test case, there might be multiple calls with the same name
			// (like memberFunction is called twice), so we need to find at least one match
			found := false
			for _, call := range callMap {
				if call.GetName() == tc.name {
					// If owner is specified, it must match
					if tc.expectedOwner != "" && !strings.Contains(call.Owner, tc.expectedOwner) {
						continue
					}
					// Verify parameter count
					assert.Equal(t, tc.paramCount, len(call.Parameters),
						"Call %s should have %d parameters", tc.name, tc.paramCount)
					found = true
					break
				}
			}
			assert.True(t, found, "Call to %s not found", tc.name)
		})
	}
}

func TestCPPResolver_ResolveVariable(t *testing.T) {
	logger := initLogger()
	parser := NewSourceFileParser(logger)
	prj := workspace.NewProjectInfo(lang.CPP, "pkg/codegraph/parser/testdata")

	sourceFile := &types.SourceFile{
		Path:    "testdata/testvar.cpp",
		Content: readFile("testdata/testvar.cpp"),
	}
	res, err := parser.Parse(context.Background(), sourceFile, prj)
	assert.NoError(t, err)
	assert.NotNil(t, res)

	// 收集所有变量
	variableMap := make(map[string]*resolver.Variable)
	for _, element := range res.Elements {
		if v, ok := element.(*resolver.Variable); ok {
			variableMap[v.BaseElement.Name] = v
		}
	}

	// 断言部分典型变量
	type wantVariable struct {
		Name string
		Type []string
	}
	typicalVars := []wantVariable{
		{Name: "value", Type: []string{types.PrimitiveType}},
		{Name: "a", Type: []string{types.PrimitiveType}},
		{Name: "b", Type: []string{types.PrimitiveType}},
		{Name: "c",Type: []string{types.PrimitiveType}},
		{Name: "raw_ptr", Type: []string{types.PrimitiveType}},
		{Name: "raw_ptr2", Type: []string{types.PrimitiveType}},
		{Name: "ref_a", Type: []string{types.PrimitiveType}},
		{Name: "name_ref", Type: []string{types.PrimitiveType}},
		{Name: "text", Type: []string{types.PrimitiveType}},
		{Name: "greeting", Type: []string{types.PrimitiveType}},
		{Name: "pt", Type: []string{"Point"}},
		{Name: "pt_init", Type: []string{"Point"}},
		{Name: "counter", Type: []string{types.PrimitiveType}},
		{Name: "dirty_flag", Type: []string{types.PrimitiveType}},
		{Name: "version", Type: []string{types.PrimitiveType}},
		{Name: "nums", Type: []string{types.PrimitiveType}},
		{Name: "nums_init", Type: []string{types.PrimitiveType}},
		{Name: "vec", Type: []string{types.PrimitiveType}},
		{Name: "vec_init", Type: []string{types.PrimitiveType}},
		{Name: "flag", Type: []string{types.PrimitiveType}},
		{Name: "radius", Type: []string{types.PrimitiveType}},
		{Name: "x", Type: []string{types.PrimitiveType}},
		{Name: "dummy", Type: []string{types.PrimitiveType}},
		{Name: "y", Type: []string{types.PrimitiveType}},
		{Name: "local_a", Type: []string{types.PrimitiveType}},
		{Name: "local_b", Type: []string{types.PrimitiveType}},
		{Name: "local_c", Type: []string{types.PrimitiveType}},
		{Name: "local_d", Type: []string{types.PrimitiveType}},
		{Name: "local_const", Type: []string{types.PrimitiveType}},
		{Name: "local_volatile_flag", Type: []string{types.PrimitiveType}},
		{Name: "local_ptr", Type: []string{types.PrimitiveType}},
		{Name: "local_cstr", Type: []string{types.PrimitiveType}},
		{Name: "local_float_ptr", Type: []string{types.PrimitiveType}},
		{Name: "local_ref", Type: []string{types.PrimitiveType}},
		{Name: "local_str_ref", Type: []string{types.PrimitiveType}},
		{Name: "local_arr", Type: []string{types.PrimitiveType}},
		{Name: "local_ptr2", Type: []string{types.PrimitiveType}},
		{Name: "local_ptr3", Type: []string{types.PrimitiveType}},
		{Name: "local_ref2", Type: []string{types.PrimitiveType}},
		{Name: "local_arr_init", Type: []string{types.PrimitiveType}},
		{Name: "local_chars", Type: []string{types.PrimitiveType}},
		{Name: "local_name", Type: []string{types.PrimitiveType}},
		{Name: "local_vec", Type: []string{types.PrimitiveType}},
		{Name: "data", Type: []string{"shapes_ns::ShapeData"}},
		{Name: "data_ptr", Type: []string{"shapes_ns::ShapeData"}},
		{Name: "w", Type: []string{"Widget"}},
		{Name: "w_ptr", Type: []string{"Widget"}},
		{Name: "shape", Type: []string{"IShape"}},
		{Name: "auto_int", Type: []string{types.PrimitiveType}},
		{Name: "auto_str", Type: []string{types.PrimitiveType}},
		{Name: "auto_vec_ref", Type: []string{types.PrimitiveType}},
		{Name: "loop_i", Type: []string{types.PrimitiveType}},
		{Name: "loop_j", Type: []string{types.PrimitiveType}},
		{Name: "loop_k", Type: []string{types.PrimitiveType}},
		{Name: "loop_u", Type: []string{types.PrimitiveType}},
		{Name: "loop_v", Type: []string{types.PrimitiveType}},
		{Name: "temp_pt", Type: []string{"TempPoint"}},	
	}

	for _, want := range typicalVars {
		v, ok := variableMap[want.Name]
		assert.True(t, ok, "变量 %s 未被解析", want.Name)
		if ok {
			assert.Equal(t, want.Type, v.VariableType, "变量 %s 类型不符", want.Name)
		}
	}
}




func TestCPPResolver_ResolveStruct(t *testing.T) {
	param := `

		struct Vec2 { float x, y; };
	`

	reStruct := regexp.MustCompile(`struct\s+(\w+)\s*\{`)
	matches := reStruct.FindAllStringSubmatch(param, -1)

	for _, match := range matches {
		// match[0] 是整个匹配（struct Point {...}），match[1] 是结构体名
		fmt.Println("Struct name:", match[1])
	}
>>>>>>> e1c1184e
}<|MERGE_RESOLUTION|>--- conflicted
+++ resolved
@@ -1,6 +1,7 @@
 package parser
 
 import (
+	"codebase-indexer/pkg/codegraph/resolver"
 	"context"
 	"fmt"
 	"regexp"
@@ -116,110 +117,17 @@
 
 func TestCPPResolver_ResolveFunction(t *testing.T) {
 
-<<<<<<< HEAD
-=======
-		// Job
-		{
-			Name:       "setSalary",
-			ReturnType: []string{types.PrimitiveType},     // void
-			ParamTypes: [][]string{{types.PrimitiveType}}, // double s
-			Owner:      "Job",
-			IsStatic:   false,
-		},
-		{
-			Name:       "getTitle",
-			ReturnType: []string{types.PrimitiveType}, // string
-			ParamTypes: [][]string{},
-			Owner:      "Job",
-			IsStatic:   false,
-		},
-		{
-			Name:       "getSalary",
-			ReturnType: []string{types.PrimitiveType}, // double
-			ParamTypes: [][]string{},
-			Owner:      "Job",
-			IsStatic:   false,
-		},
-
-		// PersonClass
-		{
-			Name:       "getAddresses",
-			ReturnType: []string{"Address"}, // vector<list<Address>>
-			ParamTypes: [][]string{},
-			Owner:      "PersonClass",
-			IsStatic:   false,
-		},
-		{
-			Name:       "getJobMap",
-			ReturnType: []string{"Job"}, // map<string, map<string, Job>>
-			ParamTypes: [][]string{},
-			Owner:      "PersonClass",
-			IsStatic:   false,
-		},
-		{
-			Name:       "getNestedDoubles",
-			ReturnType: []string{types.PrimitiveType}, // list<vector<double>>
-			ParamTypes: [][]string{},
-			Owner:      "PersonClass",
-			IsStatic:   false,
-		},
-		{
-			Name:       "greet",
-			ReturnType: []string{types.PrimitiveType}, // void
-			ParamTypes: [][]string{},
-			Owner:      "PersonClass",
-			IsStatic:   false,
-		},
-		{
-			Name:       "setHeight",
-			ReturnType: []string{types.PrimitiveType},     // void
-			ParamTypes: [][]string{{types.PrimitiveType}}, // double newHeight = 170.5
-			Owner:      "PersonClass",
-			IsStatic:   false,
-		},
-		{
-			Name:       "setJobAndAge",
-			ReturnType: []string{types.PrimitiveType},              // void
-			ParamTypes: [][]string{{"Job"}, {types.PrimitiveType}}, // const Job&, int age = 25
-			Owner:      "PersonClass",
-			IsStatic:   false,
-		},
-		{
-			Name:       "updateStats",
-			ReturnType: []string{types.PrimitiveType},                                                   // void
-			ParamTypes: [][]string{{types.PrimitiveType}, {types.PrimitiveType}, {types.PrimitiveType}}, // const list<int>&, int, double
-			Owner:      "PersonClass",
-			IsStatic:   false,
-		},
-	}
-
-	for _, c := range cases {
-		m, ok := methodMap[c.Name]
-		assert.True(t, ok, "未找到方法: %s", c.Name)
-		if ok {
-			assert.Equal(t, c.ReturnType, m.Declaration.ReturnType, "方法 %s 返回值类型不符", c.Name)
-			assert.Equal(t, len(c.ParamTypes), len(m.Declaration.Parameters), "方法 %s 参数数量不符", c.Name)
-			for i, wantParamType := range c.ParamTypes {
-				assert.Equal(t, wantParamType, m.Declaration.Parameters[i].Type, "方法 %s 第%d个参数类型不符", c.Name, i+1)
-			}
-			assert.Contains(t, m.Owner, c.Owner, "方法 %s 所属类不符", c.Name)
-			if c.IsStatic {
-				assert.Contains(t, m.Declaration.Modifier, "static", "方法 %s 应为static", c.Name)
-			}
-		}
-	}
 }
 
 func TestCPPResolver_ResolveCall(t *testing.T) {
 	logger := initLogger()
 	parser := NewSourceFileParser(logger)
-	prj := workspace.NewProjectInfo(lang.CPP, "pkg/codegraph/parser/testdata")
 
 	sourceFile := &types.SourceFile{
 		Path:    "testdata/testcall.cpp",
 		Content: readFile("testdata/testcall.cpp"),
 	}
-	res, err := parser.Parse(context.Background(), sourceFile, prj)
+	res, err := parser.Parse(context.Background(), sourceFile)
 	assert.NoError(t, err)
 	assert.NotNil(t, res)
 
@@ -240,12 +148,12 @@
 		{"freeFunction", "", 3},          // Free function call (int, double, char)
 		{"nsFunction", "MyNamespace", 3}, // Namespace function call (int, int, int)
 		{"memberFunction", "obj", 2},     // Object member function call (int, double)
-		{"memberFunction1", "ptr", 3},     // Pointer member function call (int, double)
+		{"memberFunction1", "ptr", 3},    // Pointer member function call (int, double)
 		{"staticFunction", "MyClass", 2}, // Static member function call (int, int)
 		{"templatedFunction", "", 4},     // Template function call (4 args via generic lambda)
 		{"lambda", "", 3},                // Lambda function call (int, int, int)
 		{"fp", "", 3},                    // Function pointer call (int, double, char)
-		{"obj", "", 4},                     // Function object call (int, int, int, int)
+		{"obj", "", 4},                   // Function object call (int, int, int, int)
 		{"append", "str", 2},             // Method chaining (first call) (const char*, size_t)
 		{"at", "", 1},                    // Method chaining (second call) (size_t)
 	}
@@ -277,13 +185,11 @@
 func TestCPPResolver_ResolveVariable(t *testing.T) {
 	logger := initLogger()
 	parser := NewSourceFileParser(logger)
-	prj := workspace.NewProjectInfo(lang.CPP, "pkg/codegraph/parser/testdata")
-
 	sourceFile := &types.SourceFile{
 		Path:    "testdata/testvar.cpp",
 		Content: readFile("testdata/testvar.cpp"),
 	}
-	res, err := parser.Parse(context.Background(), sourceFile, prj)
+	res, err := parser.Parse(context.Background(), sourceFile)
 	assert.NoError(t, err)
 	assert.NotNil(t, res)
 
@@ -304,7 +210,7 @@
 		{Name: "value", Type: []string{types.PrimitiveType}},
 		{Name: "a", Type: []string{types.PrimitiveType}},
 		{Name: "b", Type: []string{types.PrimitiveType}},
-		{Name: "c",Type: []string{types.PrimitiveType}},
+		{Name: "c", Type: []string{types.PrimitiveType}},
 		{Name: "raw_ptr", Type: []string{types.PrimitiveType}},
 		{Name: "raw_ptr2", Type: []string{types.PrimitiveType}},
 		{Name: "ref_a", Type: []string{types.PrimitiveType}},
@@ -357,7 +263,7 @@
 		{Name: "loop_k", Type: []string{types.PrimitiveType}},
 		{Name: "loop_u", Type: []string{types.PrimitiveType}},
 		{Name: "loop_v", Type: []string{types.PrimitiveType}},
-		{Name: "temp_pt", Type: []string{"TempPoint"}},	
+		{Name: "temp_pt", Type: []string{"TempPoint"}},
 	}
 
 	for _, want := range typicalVars {
@@ -369,9 +275,6 @@
 	}
 }
 
-
-
-
 func TestCPPResolver_ResolveStruct(t *testing.T) {
 	param := `
 
@@ -385,5 +288,4 @@
 		// match[0] 是整个匹配（struct Point {...}），match[1] 是结构体名
 		fmt.Println("Struct name:", match[1])
 	}
->>>>>>> e1c1184e
 }