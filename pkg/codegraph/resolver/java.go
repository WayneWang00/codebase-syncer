package resolver

import (
	"codebase-indexer/pkg/codegraph/types"
	"context"
	"fmt"
	"regexp"
	"strings"

	sitter "github.com/tree-sitter/go-tree-sitter"
)

type JavaResolver struct {
}

var _ ElementResolver = &JavaResolver{}

func (j *JavaResolver) Resolve(ctx context.Context, element Element, rc *ResolveContext) ([]Element, error) {
	//复用resolve函数
	return resolve(ctx, j, element, rc)
}

func (j *JavaResolver) resolveImport(ctx context.Context, element *Import, rc *ResolveContext) ([]Element, error) {

	rootCap := rc.Match.Captures[0]
	updateRootElement(element, &rootCap, rc.CaptureNames[rootCap.Index], rc.SourceFile.Content)

	var importName string
	// 获取import name
	for _, cap := range rc.Match.Captures {
		captureName := rc.CaptureNames[cap.Index]
		if cap.Node.IsMissing() || cap.Node.IsError() {
			return nil, fmt.Errorf("import is missing or error")
		}
		content := cap.Node.Utf8Text(rc.SourceFile.Content)
		switch types.ToElementType(captureName) {
		case types.ElementTypeImportName:
			importName = content
		}
	}
	// 处理类导入
	elements := []Element{element}
	element.BaseElement.Scope = types.ScopePackage
	element.BaseElement.Name = importName

	// 处理静态导入，有则会移除，没有就不会动
	element.BaseElement.Name = strings.TrimPrefix(importName, "static ")
	// 处理包导入
	if strings.HasSuffix(importName, ".*") {
		element.BaseElement.Name = strings.ReplaceAll(strings.TrimSuffix(importName, ".*"), ".", "/")
		return elements, nil
	}
	return elements, nil
}

func (j *JavaResolver) resolvePackage(ctx context.Context, element *Package, rc *ResolveContext) ([]Element, error) {
	rootCap := rc.Match.Captures[0]
	updateRootElement(element, &rootCap, rc.CaptureNames[rootCap.Index], rc.SourceFile.Content)

	for _, cap := range rc.Match.Captures {
		captureName := rc.CaptureNames[cap.Index]
		if cap.Node.IsMissing() || cap.Node.IsError() {
			return nil, fmt.Errorf("package is missing or error")
		}
		content := cap.Node.Utf8Text(rc.SourceFile.Content)
		switch types.ToElementType(captureName) {
		case types.ElementTypePackageName:
			element.BaseElement.Name = content
		}
	}
	element.BaseElement.Scope = types.ScopeProject
	// package不需要额外处理，直接返回
	return []Element{element}, nil
}

func (j *JavaResolver) resolveFunction(ctx context.Context, element *Function, rc *ResolveContext) ([]Element, error) {
	// TODO java中不存在单独的函数，暂时不实现
	return nil, fmt.Errorf("not implemented")
}

func (j *JavaResolver) resolveMethod(ctx context.Context, element *Method, rc *ResolveContext) ([]Element, error) {
	rootCap := rc.Match.Captures[0]
	updateRootElement(element, &rootCap, rc.CaptureNames[rootCap.Index], rc.SourceFile.Content)
	for _, cap := range rc.Match.Captures {
		captureName := rc.CaptureNames[cap.Index]
		if cap.Node.IsMissing() || cap.Node.IsError() {
			continue
		}
		content := cap.Node.Utf8Text(rc.SourceFile.Content)
		switch types.ElementType(captureName) {
		case types.ElementTypeMethodModifier:
			element.Declaration.Modifier = getElementModifier(content)
		case types.ElementTypeMethodName:
			element.BaseElement.Name = content
		case types.ElementTypeMethodReturnType:
<<<<<<< HEAD
			element.Declaration.ReturnType = getFilteredTypes(content)
=======
			element.Declaration.ReturnType = parseLocalVariableType(&cap.Node, rc.SourceFile.Content)
>>>>>>> 1bb579d5
		case types.ElementTypeMethodParameters:
			element.Declaration.Parameters = getFilteredParameters(content)
		}
	}
	// 设置owner并且补充默认修饰符
	ownerNode := findMethodOwner(&rootCap.Node)
	var ownerKind types.NodeKind
	if ownerNode != nil {
		element.Owner = extractNodeName(ownerNode, rc.SourceFile.Content)
		ownerKind = types.ToNodeKind(ownerNode.Kind())
	}

	// 补充作用域
	element.BaseElement.Scope = getScopeFromModifiers(element.Declaration.Modifier, ownerKind)
	if element.Declaration.Modifier == types.EmptyString {
		switch ownerKind {
		case types.NodeKindClassDeclaration:
			element.Declaration.Modifier = types.PackagePrivate
		case types.NodeKindInterfaceDeclaration:
			element.Declaration.Modifier = types.PublicAbstract
		case types.NodeKindEnumDeclaration:
			element.Declaration.Modifier = types.PackagePrivate
		default:
			element.Declaration.Modifier = types.PackagePrivate
		}
	}
	return []Element{element}, nil
}

func (j *JavaResolver) resolveClass(ctx context.Context, element *Class, rc *ResolveContext) ([]Element, error) {
	rootCap := rc.Match.Captures[0]
	updateRootElement(element, &rootCap, rc.CaptureNames[rootCap.Index], rc.SourceFile.Content)
	var modifier string
	for _, cap := range rc.Match.Captures {
		captureName := rc.CaptureNames[cap.Index]
		if cap.Node.IsMissing() || cap.Node.IsError() {
			continue
		}
		content := cap.Node.Utf8Text(rc.SourceFile.Content)
		switch types.ElementType(captureName) {
		case types.ElementTypeClassName:
			// 解析类名
			element.BaseElement.Name = content
		case types.ElementTypeClassExtends:
			// 解析父类名，并添加到SuperClasses切片
			element.SuperClasses = append(element.SuperClasses, content)
		case types.ElementTypeClassImplements:
			// 解析实现的接口名，并添加到SuperInterfaces切片，自动去除空格
			content = strings.TrimSpace(content)
			ifaces := strings.Split(content, ",")
			for _, iface := range ifaces {
				iface = strings.TrimSpace(iface)
				if iface != "" {
					element.SuperInterfaces = append(element.SuperInterfaces, iface)
				}
			}
		case types.ElementTypeClassModifiers:
			// 解析类的访问修饰符，并设置作用域
			// public、private、protected 或无修饰符
			// 无修饰符时，不走这个路径
			modifier = getElementModifier(content)
		}
	}
	element.BaseElement.Scope = getScopeFromModifiers(modifier, types.NodeKindClassDeclaration)
	cls := parseClassNode(&rootCap.Node, rc.SourceFile.Content, element.BaseElement.Name)
	for _, field := range cls.Fields {
		if field.Modifier == types.EmptyString {
			field.Modifier = types.PackagePrivate
		}
	}
	element.Fields = cls.Fields
	for _, method := range cls.Methods {
		if method.Declaration.Modifier == types.EmptyString {
			method.Declaration.Modifier = types.PackagePrivate
		}
	}
	element.Methods = cls.Methods
	return []Element{element}, nil
}

func (j *JavaResolver) resolveVariable(ctx context.Context, element *Variable, rc *ResolveContext) ([]Element, error) {
	// TODO 没考虑字段
	var refs = []*Reference{}
	rootCap := rc.Match.Captures[0]
	updateRootElement(element, &rootCap, rc.CaptureNames[rootCap.Index], rc.SourceFile.Content)
	for _, cap := range rc.Match.Captures {
		captureName := rc.CaptureNames[cap.Index]
		if cap.Node.IsMissing() || cap.Node.IsError() {
			continue
		}
		content := cap.Node.Utf8Text(rc.SourceFile.Content)
		switch types.ToElementType(captureName) {
		case types.ElementTypeLocalVariableName:
			element.BaseElement.Name = content
		case types.ElementTypeLocalVariableType:
			// 左侧的类型声明
			//1. 标准类型 设置为primitive_type
			//2. 用户自定义或其他包里面的类型 设置为对应的类型
			element.VariableType = parseLocalVariableType(&cap.Node, rc.SourceFile.Content)
			// 筛选出用户自定义的类型
			element.VariableType = types.FilterCustomTypes(element.VariableType)
		case types.ElementTypeLocalVariableValue:
			// 有可能是字面量，也有可能是类的创建，和方法调用
			// 字面量不处理，方法调用由resolveCall处理，只处理类的创建
			val := parseLocalVariableValue(&cap.Node, rc.SourceFile.Content)
			ref := &Reference{
				BaseElement: &BaseElement{
					Name:    val,
					Type:    types.ElementTypeReference,
					Content: rc.SourceFile.Content,
					Range: []int32{
						int32(cap.Node.StartPosition().Row),
						int32(cap.Node.StartPosition().Column),
						int32(cap.Node.EndPosition().Row),
						int32(cap.Node.EndPosition().Column),
					},
				},
				Owner: val, // 待定
			}
			refs = append(refs, ref)
		}
	}
	element.BaseElement.Scope = types.ScopeFunction
	elems := []Element{element}
	for _, ref := range refs {
		// 触发自动转换，将ref转换为Element
		elems = append(elems, ref)
	}
	// append不能直接使用进行转换，是go的设计限制
	// elems=append(elems,refs...)
	return elems, nil
}

func (j *JavaResolver) resolveInterface(ctx context.Context, element *Interface, rc *ResolveContext) ([]Element, error) {
	rootCap := rc.Match.Captures[0]
	updateRootElement(element, &rootCap, rc.CaptureNames[rootCap.Index], rc.SourceFile.Content)
	var modifier string
	for _, cap := range rc.Match.Captures {
		captureName := rc.CaptureNames[cap.Index]
		if cap.Node.IsMissing() || cap.Node.IsError() {
			continue
		}
		content := cap.Node.Utf8Text(rc.SourceFile.Content)
		switch types.ToElementType(captureName) {
		case types.ElementTypeInterfaceName:
			element.BaseElement.Name = content
		case types.ElementTypeInterfaceModifiers:
			modifier = getElementModifier(content)
		case types.ElementTypeInterfaceExtends:
			element.SuperInterfaces = append(element.SuperInterfaces, content)
		}

	}
	element.BaseElement.Scope = getScopeFromModifiers(modifier, types.NodeKindInterfaceDeclaration)
	cls := parseClassNode(&rc.Match.Captures[0].Node, rc.SourceFile.Content, element.BaseElement.Name)
	for _, method := range cls.Methods {
		if method.Declaration.Modifier == types.EmptyString {
			method.Declaration.Modifier = types.PublicAbstract
		}
		element.Methods = append(element.Methods, &method.Declaration)
	}
	return []Element{element}, nil
}

func (j *JavaResolver) resolveCall(ctx context.Context, element *Call, rc *ResolveContext) ([]Element, error) {
	//
	rootCap := rc.Match.Captures[0]
	updateRootElement(element, &rootCap, rc.CaptureNames[rootCap.Index], rc.SourceFile.Content)
	for _, cap := range rc.Match.Captures {
		captureName := rc.CaptureNames[cap.Index]
		if cap.Node.IsMissing() || cap.Node.IsError() {
			continue
		}
		content := cap.Node.Utf8Text(rc.SourceFile.Content)
		switch types.ToElementType(captureName) {
		case types.ElementTypeCallName:
			element.BaseElement.Name = content
		// case types.ElementTypeCallArguments :
		// 	element.Parameters = parseParameters(content)
		case types.ElementTypeCallOwner:
			element.Owner = content
		}
	}
	return []Element{element}, nil
}

func parseClassNode(node *sitter.Node, content []byte, className string) *Class {
	class := &Class{}
	node = node.Child(node.ChildCount() - 1)
	for i := uint(0); i < node.ChildCount(); i++ {
		child := node.Child(i)
		kind := types.ToNodeKind(child.Kind())
		switch kind {
		case types.NodeKindField:
			// 存在 int a,b,c; 的情况，需要解析多个field
			fields := parseFieldNode(child, content)
			for _, field := range fields {
				if field.Modifier == types.EmptyString {
					field.Modifier = types.PackagePrivate
				}
				class.Fields = append(class.Fields, field)
			}
		case types.NodeKindMethod, types.NodeKindConstructor:
			method := parseMethodNode(child, content)
			method.Owner = className
			class.Methods = append(class.Methods, method)
		}
	}
	return class
}

func parseFieldNode(node *sitter.Node, content []byte) []*Field {
	fields := []*Field{}
	var typ, modifier string
	for i := uint(0); i < node.ChildCount(); i++ {
		child := node.Child(i)
		kind := types.ToNodeKind(child.Kind())
		txt := child.Utf8Text(content)
		switch kind {
		case types.NodeKindVariableDeclarator:
			// variable_declarator 下面找 identifier
			for j := uint(0); j < child.ChildCount(); j++ {
				sub := child.Child(j)
				if sub.Kind() == types.Identifier {
					name := sub.Utf8Text(content)
					// 这一段代码后执行
					fields = append(fields, &Field{
						Name:     name,
						Modifier: modifier,
						Type:     typ,
					})
				}
			}
		case types.NodeKindModifier:
			modifier = txt
		default:
			// 这一段代码先执行
			if types.IsTypeNode(kind) {
				// TODO 待解析为类型数组
				// typ = parseLocalVariableType(child, content)
				typ = txt

			}
		}
	}
	return fields
}

func parseMethodNode(node *sitter.Node, content []byte) *Method {
	var method = &Method{}
	for i := uint(0); i < node.ChildCount(); i++ {
		child := node.Child(i)
		txt := child.Utf8Text(content)
		kind := types.ToNodeKind(child.Kind())
		switch kind {
		case types.NodeKindIdentifier:
			method.Declaration.Name = txt
		case types.NodeKindModifier:
			// @Override\n  @Resource \n  public -> @Override @Resource public
			lines := strings.Split(txt, "\n")
			joined := strings.Join(lines, " ")                       // 把多行拼成一行（以空格连接）
			cleaned := strings.Fields(joined)                        // 按空白字符切分成词
			method.Declaration.Modifier = strings.Join(cleaned, " ") // 再重新拼接成整洁字符串
		case types.NodeKindFormalParameters:
			method.Declaration.Parameters = getFilteredParameters(txt)
		default:
			if types.IsTypeNode(kind) {
				// method.Declaration.ReturnType = content
				method.Declaration.ReturnType = parseLocalVariableType(child, content)
			}
		}
	}
	return method
}
func parseParameters(content string) []Parameter {
	// 参数格式 (int a, Function<String, Integer> func, Runnable r, List<String[]> arrs,int... nums)
	var params []Parameter
	// 容错处理：如果没有左括号，尝试从开头解析
	start := 0
	if len(content) > 0 && content[0] == '(' {
		// 去掉第一个(
		start = 1
	}
	level := 0
	for i, c := range content {
		switch c {
		case '<':
			level++
		case '>':
			level--
		case ',':
			if level == 0 {
				paramStr := strings.TrimSpace(content[start:i])
				if paramStr != "" {
					params = append(params, parseSingleParameter(paramStr))
				}
				start = i + 1
			}
		}
	}
	// 最后一个参数
	if start < len(content) {
		// 预防没有右括号的情况
		end := len(content)
		if end > 0 && content[end-1] == ')' {
			end = end - 1
		}
		paramStr := strings.TrimSpace(content[start:end])
		if paramStr != "" {
			params = append(params, parseSingleParameter(paramStr))
		}
	}
	return params
}

func parseSingleParameter(paramStr string) Parameter {
	// 去掉注解
	paramStr = regexp.MustCompile(`@\w+\s+`).ReplaceAllString(paramStr, "")
	// 拆分类型和名称
	parts := strings.Fields(paramStr)
	// if len(parts) < 2 {
	// 	// 可能是省略了参数名，可特殊处理 或 报错 日志？
	// 	return &Parameter{Name: paramStr}
	// }
	name := parts[len(parts)-1]
	typ := strings.Join(parts[:len(parts)-1], " ")
	return Parameter{
		Name: strings.TrimSpace(name),
		Type: []string{strings.TrimSpace(typ)},
	}
}

func parseLocalVariableValue(node *sitter.Node, content []byte) string {
	for i := uint(0); i < node.ChildCount(); i++ {
		child := node.Child(i)
		switch types.ToNodeKind(child.Kind()) {
		case types.NodeKindTypeIdentifier:
			// new Person("Alice", 30);
			// new HashMap<>()
			return child.Utf8Text(content)

		case types.NodeKindScopedTypeIdentifier:
			// new com.example.test.Person("Alice", 30);
			return child.Utf8Text(content)
		case types.NodeKindQualifiedIdentifier:
			// in = Outer::Inner{8}
			return child.ChildByFieldName("name").Utf8Text(content)
		}

	}
	return types.EmptyString
}

// getScopeFromModifiers 根据Java访问修饰符确定作用域
// 参数：
//   - modifiers: 包含修饰符的字符串，可能包含多个修饰符如 "public static final"
//
// 返回：
//   - 对应的作用域类型
func getScopeFromModifiers(modifiers string, kind types.NodeKind) types.Scope {
	// 按优先级检查修饰符（private > protected > public > default）
	if strings.Contains(modifiers, string(types.ModifierPrivate)) {
		// private修饰符：类作用域，仅在当前类内部可见
		return types.ScopeClass
	}

	if strings.Contains(modifiers, string(types.ModifierProtected)) {
		// protected修饰符：包作用域，在包内和子类中可见
		return types.ScopePackage
	}

	if strings.Contains(modifiers, string(types.ModifierPublic)) {
		// public修饰符：项目作用域，在整个项目中可见
		return types.ScopeProject
	}
	// 默认访问修饰符（无修饰符）：
	// 类：包作用域，仅在包内可见
	// 接口：项目作用域，在整个项目中可见
	// 枚举：包作用域，仅在包内可见
	// 都不匹配返回包作用域
	switch kind {
	case types.NodeKindClassDeclaration:
		return types.ScopePackage
	case types.NodeKindInterfaceDeclaration:
		return types.ScopeProject
	case types.NodeKindEnumDeclaration:
		return types.ScopePackage
	default:
		return types.ScopePackage
	}
}

// parseLocalVariableType 解析局部变量类型
// 参数：
//   - node: 节点
//   - content: 内容
//
// 返回：
//   - 类型名切片
func parseLocalVariableType(node *sitter.Node, content []byte) []string {

	// 从顶部判断是不是基础数据类型
	parentKind := node.Kind()
	switch types.ToNodeKind(parentKind) {
	// ---------------------------java返回值类型解析--------------------------------
	case types.NodeKindIntegralType:
		// 接收 int long short byte char
		return []string{types.PrimitiveType}
	case types.NodeKindFloatingPointType:
		// 接收 float double
		return []string{types.PrimitiveType}
	case types.NodeKindBooleanType:
		// 接收 boolean
		return []string{types.PrimitiveType}
	case types.NodeKindTypeIdentifier:
		// 接收类名
		return []string{node.Utf8Text(content)}
	case types.NodeKindArrayType:
		// 解析数组类型
		// type: array_type [26, 4] - [26, 10]
		//   element: integral_type [26, 4] - [26, 8]
		//   dimensions: dimensions [26, 8] - [26, 10]
		// 递归处理element
		if node.ChildCount() > 0 {
			return parseLocalVariableType(node.Child(0), content)
		}
		return []string{types.PrimitiveType}
	case types.NodeKindGenericType:
		// 解析泛型类型
		// Map<String, Person>
		// type: generic_type [18, 4] - [18, 24]
		//   type_identifier [18, 4] - [18, 7] Map
		//   type_arguments [18, 7] - [18, 24]
		//     type_identifier [18, 8] - [18, 14] String
		//     type_identifier [18, 16] - [18, 23] Person
		//
		return parseGenericType(node, content)

	// ---------------------------c/cpp返回值类型解析--------------------------------
	case types.NodeKindPrimitiveType:
		// c/cpp的基础类型都由这个接收
		return []string{types.PrimitiveType}

	default:
		// 可能有漏的情况，先返回primitive_type
		return []string{types.PrimitiveType}
	}

}

// parseGenericType 递归解析泛型类型节点，返回如 "Map<String, Person>" 这样的字符串
//
// 支持的情况示例：
// 1. 单层泛型：List<String>、Map<Integer, String>
// 2. 嵌套泛型：Map<String, List<Person>>、List<Map<String, Integer>>
// 3. 通配符泛型：List<?>、List<? extends Person>、List<? super Number>
// 4. 复杂嵌套与通配符：Map<String, List<? extends Person>>
//
// 例如：
//
//	Map<String, Person>         -> ["Map", "String", "Person"]
//	List<Person>                -> ["List", "Person"]
//	Map<String, List<Person>>   -> ["Map", "String", "List", "Person"]
//	List<? extends Person>      -> ["List", "Person"]
//	List<?>                     -> ["List"]

// parseGenericType 递归提取泛型类型节点中出现的所有类型名（去重，顺序不保证）
// 例如：Map<String, List<Person>> -> ["Map", "String", "List", "Person"]
func parseGenericType(node *sitter.Node, content []byte) []string {
	// 用于去重
	result := make(map[string]struct{})
	// List<? extends Number> numbers = new ArrayList<>();
	// type: generic_type [19, 4] - [19, 26]
	//       type_identifier [19, 4] - [19, 8]
	//       type_arguments [19, 8] - [19, 26]
	//         wildcard [19, 9] - [19, 25]
	//           type_identifier [19, 19] - [19, 25]
	var walk func(n *sitter.Node)
	walk = func(n *sitter.Node) {
		for i := uint(0); i < n.ChildCount(); i++ {
			child := n.Child(i)
			kind := types.ToNodeKind(child.Kind())
			switch kind {
			case types.NodeKindTypeIdentifier:
				typeName := child.Utf8Text(content)
				result[typeName] = struct{}{}
			case types.NodeKindGenericType, types.NodeKindTypeArguments, types.NodeKindWildcard:
				walk(child)
			}
		}
	}
	walk(node)

	// 转为切片返回
	var typeNames []string
	for t := range result {
		typeNames = append(typeNames, t)
	}
	return typeNames
}

// findMethodOwner 通过遍历语法树找到方法的拥有者（类或接口），返回拥有者的节点
func findMethodOwner(node *sitter.Node) *sitter.Node {
	if node == nil {
		return nil
	}
	// 向上遍历父节点，查找类或接口声明
	current := node.Parent()
	for current != nil {
		kind := current.Kind()
		switch types.ToNodeKind(kind) {
		// 找到类或接口声明，返回当前节点
		case types.NodeKindClassDeclaration:
			return current
		// 找到接口声明，返回当前节点
		case types.NodeKindInterfaceDeclaration:
			return current
		// 找到枚举声明，返回当前节点
		case types.NodeKindEnumDeclaration:
			return current
		case types.NodeKindVariableDeclarator:
			return current
		}

		current = current.Parent()
	}
	return nil
}

// extractNodeName 从类/接口/枚举声明节点中提取名称
func extractNodeName(node *sitter.Node, content []byte) string {
	for i := uint(0); i < node.ChildCount(); i++ {
		child := node.Child(i)
		kind := types.ToNodeKind(child.Kind())
		if kind == types.NodeKindIdentifier {
			return child.Utf8Text(content)
		}
	}
	return types.EmptyString
}
func getElementModifier(content string) string {
	if strings.Contains(content, types.ModifierPublic) {
		return types.ModifierPublic
	}
	if strings.Contains(content, types.ModifierProtected) {
		return types.ModifierProtected
	}
	if strings.Contains(content, types.ModifierPrivate) {
		return types.ModifierPrivate
	}
	return types.EmptyString
}

// 提取参数字符串中所有类型名，去除泛型、数组、可变参数等修饰，按出现顺序输出
func ExtractParameters(paramStr string) []Parameter {
	// 解析参数，只会返回 List<String[]> arrs，不会将类型拆开
	params := parseParameters(paramStr)
	var results []Parameter

	for _, param := range params {
		typs := extractTypeNames(param.Type[0])
		results = append(results, Parameter{
			Name: param.Name,
			Type: typs,
		})
	}
	return results
}

<<<<<<< HEAD
func getFilteredTypes(typ string) []string {
	typ = CleanParam(typ)
	typeNames := extractTypeNames(typ)
	return types.FilterCustomTypes(typeNames)
}

=======
>>>>>>> 1bb579d5
// 提取参数字符串并过滤类型
func getFilteredParameters(paramStr string) []Parameter {
	params := ExtractParameters(paramStr)
	for i, param := range params {
		params[i].Type = types.FilterCustomTypes(param.Type)
	}
	return params
}

// 递归提取类型字符串中的所有类型名
func extractTypeNames(typeStr string) []string {
	var res []string
	typeStr = strings.TrimSpace(typeStr)
	// 去除可变参数
	typeStr = strings.TrimSuffix(typeStr, "...")
	// 去除数组
	for strings.HasSuffix(typeStr, "[]") {
		typeStr = strings.TrimSuffix(typeStr, "[]")
		typeStr = strings.TrimSpace(typeStr)
	}
	// 处理泛型
	lt := strings.Index(typeStr, "<")
	if lt != -1 {
		base := strings.TrimSpace(typeStr[:lt])
		if base != "" {
			res = append(res, base)
		}
		gt := strings.LastIndex(typeStr, ">")
		if gt != -1 && gt > lt {
			inner := typeStr[lt+1 : gt]
			// 递归处理泛型参数，支持多层嵌套
			innerTypes := splitGenericTypes(inner)
			for _, t := range innerTypes {
				res = append(res, extractTypeNames(t)...)
			}
		}
	} else {
		// 没有泛型，直接加
		if typeStr != "" {
			res = append(res, typeStr)
		}
	}
	return res
}

// 拆分泛型参数，支持嵌套
func splitGenericTypes(s string) []string {
	var res []string
	level := 0
	start := 0
	for i, c := range s {
		switch c {
		case '<':
			level++
		case '>':
			level--
		case ',':
			if level == 0 {
				part := strings.TrimSpace(s[start:i])
				if part != "" {
					res = append(res, part)
				}
				start = i + 1
			}
		}
	}
	// 最后一个
	if start < len(s) {
		part := strings.TrimSpace(s[start:])
		if part != "" {
			res = append(res, part)
		}
	}
	return res
}<|MERGE_RESOLUTION|>--- conflicted
+++ resolved
@@ -93,11 +93,7 @@
 		case types.ElementTypeMethodName:
 			element.BaseElement.Name = content
 		case types.ElementTypeMethodReturnType:
-<<<<<<< HEAD
 			element.Declaration.ReturnType = getFilteredTypes(content)
-=======
-			element.Declaration.ReturnType = parseLocalVariableType(&cap.Node, rc.SourceFile.Content)
->>>>>>> 1bb579d5
 		case types.ElementTypeMethodParameters:
 			element.Declaration.Parameters = getFilteredParameters(content)
 		}
@@ -667,15 +663,12 @@
 	return results
 }
 
-<<<<<<< HEAD
 func getFilteredTypes(typ string) []string {
 	typ = CleanParam(typ)
 	typeNames := extractTypeNames(typ)
 	return types.FilterCustomTypes(typeNames)
 }
 
-=======
->>>>>>> 1bb579d5
 // 提取参数字符串并过滤类型
 func getFilteredParameters(paramStr string) []Parameter {
 	params := ExtractParameters(paramStr)
