package resolver

import (
	"codebase-indexer/pkg/codegraph/types"
	"context"
	"fmt"
	"strings"
)

type CppResolver struct {
}

var _ ElementResolver = &CppResolver{}

func (c *CppResolver) Resolve(ctx context.Context, element Element, rc *ResolveContext) ([]Element, error) {
	return resolve(ctx, c, element, rc)
}

func (c *CppResolver) resolveImport(ctx context.Context, element *Import, rc *ResolveContext) ([]Element, error) {
	rootCap := rc.Match.Captures[0]
	updateRootElement(element, &rootCap, rc.CaptureNames[rootCap.Index], rc.SourceFile.Content)
	for _, cap := range rc.Match.Captures {
		captureName := rc.CaptureNames[cap.Index]
		if cap.Node.IsMissing() || cap.Node.IsError() {
			continue
		}
		content := cap.Node.Utf8Text(rc.SourceFile.Content)
		switch types.ToElementType(captureName) {
		case types.ElementTypeImportName:
			// 容错处理，出现空格，语法会报错，但也应该能解析
			element.Name = strings.TrimSpace(content)
		}
	}

	importName := element.Name

	elements := []Element{element}

	// 处理系统头文件
	if strings.HasPrefix(importName, "<") && strings.HasSuffix(importName, ">") {
		return elements, nil // 系统头文件，不映射到项目文件
	}
	return elements, nil
}

func (c *CppResolver) resolvePackage(ctx context.Context, element *Package, rc *ResolveContext) ([]Element, error) {
	// TODO 没有这个概念，不实现
	return nil, fmt.Errorf("not support package")
}

func (c *CppResolver) resolveFunction(ctx context.Context, element *Function, rc *ResolveContext) ([]Element, error) {
	rootCap := rc.Match.Captures[0]
	updateRootElement(element, &rootCap, rc.CaptureNames[rootCap.Index], rc.SourceFile.Content)
	for _, cap := range rc.Match.Captures {
		captureName := rc.CaptureNames[cap.Index]
		if cap.Node.IsMissing() || cap.Node.IsError() {
			continue
		}
		content := cap.Node.Utf8Text(rc.SourceFile.Content)
		switch types.ToElementType(captureName) {
		case types.ElementTypeFunctionName:
			element.BaseElement.Name = strings.TrimSpace(content)
			element.Declaration.Name = element.BaseElement.Name
		case types.ElementTypeFunctionReturnType:
<<<<<<< HEAD
			element.Declaration.ReturnType = parseLocalVariableType(&cap.Node, rc.SourceFile.Content)
=======
			element.Declaration.ReturnType = getFilteredTypes(content)
>>>>>>> e1c1184e
		case types.ElementTypeFunctionParameters:
			element.Declaration.Parameters = getFilteredParameters(content)
		}
	}
	return []Element{element}, nil
}

func (c *CppResolver) resolveMethod(ctx context.Context, element *Method, rc *ResolveContext) ([]Element, error) {
<<<<<<< HEAD
	//TODO implement me
	panic("implement me")
=======
	rootCap := rc.Match.Captures[0]
	updateRootElement(element, &rootCap, rc.CaptureNames[rootCap.Index], rc.SourceFile.Content)
	for _, cap := range rc.Match.Captures {
		captureName := rc.CaptureNames[cap.Index]
		if cap.Node.IsMissing() || cap.Node.IsError() {
			continue
		}
		content := cap.Node.Utf8Text(rc.SourceFile.Content)
		switch types.ToElementType(captureName) {
		case types.ElementTypeMethodReturnType:
			element.Declaration.ReturnType = getFilteredTypes(content)
		case types.ElementTypeMethodParameters:
			element.Declaration.Parameters = getFilteredParameters(content)
		case types.ElementTypeMethodName:
			element.BaseElement.Name = strings.TrimSpace(content)
			element.Declaration.Name = element.BaseElement.Name
		}
	}
	// 设置owner并且补充默认修饰符
	ownerNode := findMethodOwner(&rootCap.Node)
	var ownerKind types.NodeKind
	if ownerNode != nil {
		element.Owner = extractNodeName(ownerNode, rc.SourceFile.Content)
		ownerKind = types.ToNodeKind(ownerNode.Kind())
	}
	modifier := findAccessSpecifier(&rootCap.Node, rc.SourceFile.Content)
	// 补充作用域
	element.BaseElement.Scope = getScopeFromModifiers(modifier, ownerKind)

	return []Element{element}, nil
>>>>>>> e1c1184e
}

func (c *CppResolver) resolveClass(ctx context.Context, element *Class, rc *ResolveContext) ([]Element, error) {
	//TODO implement me
	panic("implement me")
}

func (c *CppResolver) resolveVariable(ctx context.Context, element *Variable, rc *ResolveContext) ([]Element, error) {
<<<<<<< HEAD
	//TODO implement me
	panic("implement me")
=======
	// 字段和变量统一处理
	var refs = []*Reference{}
	rootCap := rc.Match.Captures[0]
	updateRootElement(element, &rootCap, rc.CaptureNames[rootCap.Index], rc.SourceFile.Content)
	for _, cap := range rc.Match.Captures {
		captureName := rc.CaptureNames[cap.Index]
		if cap.Node.IsMissing() || cap.Node.IsError() {
			continue
		}
		content := cap.Node.Utf8Text(rc.SourceFile.Content)
		switch types.ToElementType(captureName) {
		case types.ElementTypeVariableName,types.ElementTypeFieldName:
			element.BaseElement.Name = CleanParam(content)
		case types.ElementTypeVariableType,types.ElementTypeFieldType:
			element.VariableType = getFilteredTypes(content)
		case types.ElementTypeVariableValue,types.ElementTypeFieldValue:
			// 有可能是字面量，也有可能是类和结构体的创建，和方法调用
			// 只能处理一个 new 的创建
			// 字面量不处理，方法调用由resolveCall处理，只处理类的创建
			val := parseLocalVariableValue(&cap.Node, rc.SourceFile.Content)
			ref := &Reference{
				BaseElement: &BaseElement{
					Name:    val,
					Type:    types.ElementTypeReference,
					Content: rc.SourceFile.Content,
					Range: []int32{
						int32(cap.Node.StartPosition().Row),
						int32(cap.Node.StartPosition().Column),
						int32(cap.Node.EndPosition().Row),
						int32(cap.Node.EndPosition().Column),
					},
				},
				Owner: "", // 待定
			}
			refs = append(refs, ref)
		}
	}
	element.BaseElement.Scope = types.ScopeFunction
	elems := []Element{element}
	for _, ref := range refs {
		elems = append(elems, ref)
	}
	return elems, nil
>>>>>>> e1c1184e
}

func (c *CppResolver) resolveInterface(ctx context.Context, element *Interface, rc *ResolveContext) ([]Element, error) {
	//TODO implement me
	return nil,fmt.Errorf("not support interface")
}

func (c *CppResolver) resolveCall(ctx context.Context, element *Call, rc *ResolveContext) ([]Element, error) {
<<<<<<< HEAD
	//TODO implement me
	panic("implement me")
}
=======
	rootCap := rc.Match.Captures[0]
	updateRootElement(element, &rootCap, rc.CaptureNames[rootCap.Index], rc.SourceFile.Content)
	for _, cap := range rc.Match.Captures {
		captureName := rc.CaptureNames[cap.Index]
		if cap.Node.IsMissing() || cap.Node.IsError() {
			continue
		}
		content := cap.Node.Utf8Text(rc.SourceFile.Content)
		switch types.ToElementType(captureName) {
		case types.ElementTypeFunctionCallName,types.ElementTypeCallName:
			element.BaseElement.Name = strings.TrimSpace(content)
		case types.ElementTypeFunctionOwner,types.ElementTypeCallOwner:
			element.Owner = strings.TrimSpace(content)
		case types.ElementTypeFunctionArguments,types.ElementTypeCallArguments:
			// 暂时只保留name，参数类型先不考虑
			for i:=uint(0);i<cap.Node.NamedChildCount();i++{
				arg := cap.Node.NamedChild(i)
				argContent := arg.Utf8Text(rc.SourceFile.Content)
				element.Parameters = append(element.Parameters, &Parameter{
					Name: argContent,
					Type: []string{},
				})
			}
		}
	}
	element.BaseElement.Scope = types.ScopeBlock
	return []Element{element}, nil
}
func findAccessSpecifier(node *sitter.Node, content []byte) string {
	// 1. 向上找到 field_declaration_list
	parent := node.Parent()
	for parent != nil && types.ToNodeKind(parent.Kind()) != types.NodeKindFieldList {
		parent = parent.Parent()
	}
	if parent == nil {
		return types.EmptyString // 没找到
	}

	// 2. 在 field_declaration_list 的 children 里，找到 node 前面最近的 access_specifier
	var lastAccess string
	for i := uint(0); i < parent.NamedChildCount(); i++ {
		child := parent.NamedChild(i)
		if child == node {
			break
		}
		if types.ToNodeKind(child.Kind()) == types.NodeKindAccessSpecifier {
			lastAccess = child.Utf8Text(content) // 例如 "public", "private", "protected"
		}
	}
	if lastAccess != types.EmptyString {
		return lastAccess
	}
	// 3. 这里不给默认修饰符
	return types.EmptyString
}

>>>>>>> e1c1184e
<|MERGE_RESOLUTION|>--- conflicted
+++ resolved
@@ -5,6 +5,8 @@
 	"context"
 	"fmt"
 	"strings"
+
+	sitter "github.com/tree-sitter/go-tree-sitter"
 )
 
 type CppResolver struct {
@@ -28,19 +30,10 @@
 		switch types.ToElementType(captureName) {
 		case types.ElementTypeImportName:
 			// 容错处理，出现空格，语法会报错，但也应该能解析
-			element.Name = strings.TrimSpace(content)
-		}
-	}
-
-	importName := element.Name
-
-	elements := []Element{element}
-
-	// 处理系统头文件
-	if strings.HasPrefix(importName, "<") && strings.HasSuffix(importName, ">") {
-		return elements, nil // 系统头文件，不映射到项目文件
-	}
-	return elements, nil
+			element.BaseElement.Name = content
+		}
+	}
+	return []Element{element}, nil
 }
 
 func (c *CppResolver) resolvePackage(ctx context.Context, element *Package, rc *ResolveContext) ([]Element, error) {
@@ -62,23 +55,16 @@
 			element.BaseElement.Name = strings.TrimSpace(content)
 			element.Declaration.Name = element.BaseElement.Name
 		case types.ElementTypeFunctionReturnType:
-<<<<<<< HEAD
-			element.Declaration.ReturnType = parseLocalVariableType(&cap.Node, rc.SourceFile.Content)
-=======
 			element.Declaration.ReturnType = getFilteredTypes(content)
->>>>>>> e1c1184e
 		case types.ElementTypeFunctionParameters:
 			element.Declaration.Parameters = getFilteredParameters(content)
 		}
 	}
+	element.BaseElement.Scope = types.ScopeProject
 	return []Element{element}, nil
 }
 
 func (c *CppResolver) resolveMethod(ctx context.Context, element *Method, rc *ResolveContext) ([]Element, error) {
-<<<<<<< HEAD
-	//TODO implement me
-	panic("implement me")
-=======
 	rootCap := rc.Match.Captures[0]
 	updateRootElement(element, &rootCap, rc.CaptureNames[rootCap.Index], rc.SourceFile.Content)
 	for _, cap := range rc.Match.Captures {
@@ -109,19 +95,14 @@
 	element.BaseElement.Scope = getScopeFromModifiers(modifier, ownerKind)
 
 	return []Element{element}, nil
->>>>>>> e1c1184e
 }
 
 func (c *CppResolver) resolveClass(ctx context.Context, element *Class, rc *ResolveContext) ([]Element, error) {
 	//TODO implement me
-	panic("implement me")
+	return nil, fmt.Errorf("not support class")
 }
 
 func (c *CppResolver) resolveVariable(ctx context.Context, element *Variable, rc *ResolveContext) ([]Element, error) {
-<<<<<<< HEAD
-	//TODO implement me
-	panic("implement me")
-=======
 	// 字段和变量统一处理
 	var refs = []*Reference{}
 	rootCap := rc.Match.Captures[0]
@@ -165,7 +146,6 @@
 		elems = append(elems, ref)
 	}
 	return elems, nil
->>>>>>> e1c1184e
 }
 
 func (c *CppResolver) resolveInterface(ctx context.Context, element *Interface, rc *ResolveContext) ([]Element, error) {
@@ -174,11 +154,6 @@
 }
 
 func (c *CppResolver) resolveCall(ctx context.Context, element *Call, rc *ResolveContext) ([]Element, error) {
-<<<<<<< HEAD
-	//TODO implement me
-	panic("implement me")
-}
-=======
 	rootCap := rc.Match.Captures[0]
 	updateRootElement(element, &rootCap, rc.CaptureNames[rootCap.Index], rc.SourceFile.Content)
 	for _, cap := range rc.Match.Captures {
@@ -235,4 +210,3 @@
 	return types.EmptyString
 }
 
->>>>>>> e1c1184e
